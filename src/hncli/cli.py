--- conflicted
+++ resolved
@@ -3,7 +3,7 @@
 HackerNews CLI - A command-line interface for browsing Hacker News
 """
 
-<<<<<<< HEAD
+
 import typer
 import requests
 from rich.console import Console
@@ -16,25 +16,6 @@
 import textwrap
 from hncli import config, cache
 import subprocess
-=======
->>>>>>> 237f5fc0
-import os
-import re
-import shutil
-import sys
-import textwrap
-from typing import List, Optional
-import webbrowser
-
-import requests
-from rich.console import Console
-from rich.markup import escape
-from rich.panel import Panel
-from rich.prompt import Prompt
-from rich.table import Table
-import typer
-
-from hncli import cache, config
 
 app = typer.Typer(help="Hacker News CLI")
 console = Console()
